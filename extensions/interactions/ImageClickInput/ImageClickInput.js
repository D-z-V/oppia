// Copyright 2014 The Oppia Authors. All Rights Reserved.
//
// Licensed under the Apache License, Version 2.0 (the "License");
// you may not use this file except in compliance with the License.
// You may obtain a copy of the License at
//
//      http://www.apache.org/licenses/LICENSE-2.0
//
// Unless required by applicable law or agreed to in writing, software
// distributed under the License is distributed on an "AS-IS" BASIS,
// WITHOUT WARRANTIES OR CONDITIONS OF ANY KIND, either express or implied.
// See the License for the specific language governing permissions and
// limitations under the License.

/**
 * Directive for the ImageClickInput interaction.
 *
 * IMPORTANT NOTE: The naming convention for customization args that are passed
 * into the directive is: the name of the parameter, followed by 'With',
 * followed by the name of the arg.
 */

oppia.directive('oppiaInteractiveImageClickInput', [
  '$sce', 'oppiaHtmlEscaper', 'explorationContextService',
  function($sce, oppiaHtmlEscaper, explorationContextService) {
    return {
      restrict: 'E',
      scope: {},
      templateUrl: 'interaction/ImageClickInput',
      controller: ['$scope', '$element', '$attrs',
          function($scope, $element, $attrs) {
        var imageAndRegions = oppiaHtmlEscaper.escapedJsonToObj(
          $attrs.imageAndRegionsWithValue);
        $scope.highlightRegionsOnHover =
          ($attrs.highlightRegionsOnHoverWithValue === 'true');
        $scope.filepath = imageAndRegions.imagePath;
        $scope.imageUrl = (
          $scope.filepath ?
          $sce.trustAsResourceUrl(
            '/imagehandler/' + explorationContextService.getExplorationId() +
            '/' + encodeURIComponent($scope.filepath)) : null);
        $scope.mouseX = 0;
        $scope.mouseY = 0;
        $scope.currentlyHoveredRegions = [];
        $scope.allRegions = imageAndRegions.labeledRegions;
        $scope.getRegionDimensions = function(index) {
          var image = $($element).find('.oppia-image-click-img');
          var labeledRegion = imageAndRegions.labeledRegions[index];
          var regionArea = labeledRegion.region.area;
          return {
            left: regionArea[0][0] * image.width(),
            top: regionArea[0][1] * image.height(),
            width: (regionArea[1][0] - regionArea[0][0]) * image.width(),
            height: (regionArea[1][1] - regionArea[0][1]) * image.height(),
          };
        };
        $scope.getRegionDisplay = function(label) {
          if ($scope.currentlyHoveredRegions.indexOf(label) === -1) {
            return 'none';
          } else {
            return 'inline';
          }
        };
        $scope.onMousemoveImage = function(event) {
          var image = $($element).find('.oppia-image-click-img');
          $scope.mouseX = (event.pageX - image.offset().left) / image.width();
          $scope.mouseY = (event.pageY - image.offset().top) / image.height();
          $scope.currentlyHoveredRegions = [];
          for (var i = 0; i < imageAndRegions.labeledRegions.length; i++) {
            var labeledRegion = imageAndRegions.labeledRegions[i];
            var regionArea = labeledRegion.region.area;
            if (regionArea[0][0] <= $scope.mouseX &&
                $scope.mouseX <= regionArea[1][0] &&
                regionArea[0][1] <= $scope.mouseY &&
                $scope.mouseY <= regionArea[1][1]) {
              $scope.currentlyHoveredRegions.push(labeledRegion.label);
            }
          }
        };
        $scope.onClickImage = function(event) {
          $scope.$parent.$parent.submitAnswer({
            clickPosition: [$scope.mouseX, $scope.mouseY],
            clickedRegions: $scope.currentlyHoveredRegions
          });
        };
      }]
    };
  }
]);

oppia.directive('oppiaResponseImageClickInput', [
  'oppiaHtmlEscaper', function(oppiaHtmlEscaper) {
    return {
      restrict: 'E',
      scope: {},
      templateUrl: 'response/ImageClickInput',
<<<<<<< HEAD
      controller: ['$scope', '$attrs', function($scope, $attrs) {
        $scope.answer = oppiaHtmlEscaper.escapedJsonToObj($attrs.answer);
        // TODO(czxcjx): Add image to response template when there's an easier
        // way to access customization args from here
        $scope.isHoveringOverResponse = false;
        $scope.onMouseoverDiv = function(evt) {
          $scope.isHoveringOverResponse = true;
        };
        $scope.onMouseoutDiv = function(evt) {
          $scope.isHoveringOverResponse = false;
        };
        $scope.onMousemoveDiv = function(evt) {
        };
=======
      controller: ['$scope', '$attrs', 'oppiaHtmlEscaper', function($scope, $attrs, oppiaHtmlEscaper) {
        var _answer = oppiaHtmlEscaper.escapedJsonToObj($attrs.answer);

        $scope.clickRegionLabel = '(Clicks on ' + (
          _answer.clickedRegions.length > 0 ?
          '\'' + _answer.clickedRegions[0] + '\'' : 'image') + ')';
>>>>>>> a10a848a
      }]
    };
  }
]);

oppia.directive('oppiaShortResponseImageClickInput', [
  'oppiaHtmlEscaper', function(oppiaHtmlEscaper) {
    return {
      restrict: 'E',
      scope: {},
      templateUrl: 'shortResponse/ImageClickInput',
      controller: ['$scope', '$attrs', function($scope, $attrs) {
        var _answer = oppiaHtmlEscaper.escapedJsonToObj($attrs.answer);
        $scope.clickRegionLabel = (
          _answer.clickedRegions.length > 0 ? _answer.clickedRegions[0] :
          'Clicked on image');
      }]
    };
  }
]);<|MERGE_RESOLUTION|>--- conflicted
+++ resolved
@@ -94,28 +94,12 @@
       restrict: 'E',
       scope: {},
       templateUrl: 'response/ImageClickInput',
-<<<<<<< HEAD
       controller: ['$scope', '$attrs', function($scope, $attrs) {
-        $scope.answer = oppiaHtmlEscaper.escapedJsonToObj($attrs.answer);
-        // TODO(czxcjx): Add image to response template when there's an easier
-        // way to access customization args from here
-        $scope.isHoveringOverResponse = false;
-        $scope.onMouseoverDiv = function(evt) {
-          $scope.isHoveringOverResponse = true;
-        };
-        $scope.onMouseoutDiv = function(evt) {
-          $scope.isHoveringOverResponse = false;
-        };
-        $scope.onMousemoveDiv = function(evt) {
-        };
-=======
-      controller: ['$scope', '$attrs', 'oppiaHtmlEscaper', function($scope, $attrs, oppiaHtmlEscaper) {
         var _answer = oppiaHtmlEscaper.escapedJsonToObj($attrs.answer);
 
         $scope.clickRegionLabel = '(Clicks on ' + (
           _answer.clickedRegions.length > 0 ?
           '\'' + _answer.clickedRegions[0] + '\'' : 'image') + ')';
->>>>>>> a10a848a
       }]
     };
   }
