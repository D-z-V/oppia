// Copyright 2014 The Oppia Authors. All Rights Reserved.
//
// Licensed under the Apache License, Version 2.0 (the "License");
// you may not use this file except in compliance with the License.
// You may obtain a copy of the License at
//
//      http://www.apache.org/licenses/LICENSE-2.0
//
// Unless required by applicable law or agreed to in writing, software
// distributed under the License is distributed on an "AS-IS" BASIS,
// WITHOUT WARRANTIES OR CONDITIONS OF ANY KIND, either express or implied.
// See the License for the specific language governing permissions and
// limitations under the License.

/**
 * Directive for the ItemSelectionInput interaction.
 *
 * IMPORTANT NOTE: The naming convention for customization args that are passed
 * into the directive is: the name of the parameter, followed by 'With',
 * followed by the name of the arg.
 */

oppia.directive('oppiaInteractiveItemSelectionInput', [
  'oppiaHtmlEscaper', 'itemSelectionInputRulesService', function(
      oppiaHtmlEscaper, itemSelectionInputRulesService) {
    return {
      restrict: 'E',
      scope: {},
      templateUrl: 'interaction/ItemSelectionInput',
      controller: ['$scope', '$attrs', function($scope, $attrs) {
        $scope.choices = oppiaHtmlEscaper.escapedJsonToObj(
          $attrs.choicesWithValue);
        $scope.maxAllowableSelectionCount = (
          $attrs.maxAllowableSelectionCountWithValue);
        $scope.minAllowableSelectionCount = (
          $attrs.minAllowableSelectionCountWithValue);

        // The following is an associative array where the key is a choice
        // (html) and the value is a boolean value indicating whether the
        // choice was selected by the user (default is false).
        $scope.userSelections = {};

        for (var i = 0; i < $scope.choices.length; i++) {
          $scope.userSelections[$scope.choices[i]] = false;
        }

        $scope.displayCheckboxes = ($scope.maxAllowableSelectionCount > 1);

        // The following indicates that the number of answers is more than
        // maxAllowableSelectionCount.
        $scope.preventAdditionalSelections = false;

        // The following indicates that the number of answers is less than
        // minAllowableSelectionCount.
        $scope.notEnoughSelections = true;

        $scope.onToggleCheckbox = function() {
          $scope.newQuestion = false;
          $scope.selectionCount = Object.keys($scope.userSelections).filter(
            function(obj) {
              return $scope.userSelections[obj];
            }
          ).length;
          $scope.preventAdditionalSelections = (
            $scope.selectionCount >= $scope.maxAllowableSelectionCount);
          $scope.notEnoughSelections = (
            $scope.selectionCount < $scope.minAllowableSelectionCount);
        };

        $scope.submitAnswer = function() {
          var answers = Object.keys($scope.userSelections).filter(
            function(obj) {
              return $scope.userSelections[obj];
            }
          );

<<<<<<< HEAD
          $scope.$parent.$parent.submitAnswer(answers);
=======
          $scope.$parent.submitAnswer(answers, itemSelectionInputRulesService);
>>>>>>> 1851f414
        };
      }]
    };
  }
]);

oppia.directive('oppiaResponseItemSelectionInput', [
  'oppiaHtmlEscaper', function(oppiaHtmlEscaper) {
    return {
      restrict: 'E',
      scope: {},
      templateUrl: 'response/ItemSelectionInput',
      controller: ['$scope', '$attrs', function($scope, $attrs) {
        $scope.answer = oppiaHtmlEscaper.escapedJsonToObj($attrs.answer);
      }]
    };
  }
]);

oppia.directive('oppiaShortResponseItemSelectionInput', [
  'oppiaHtmlEscaper', function(oppiaHtmlEscaper) {
    return {
      restrict: 'E',
      scope: {},
      templateUrl: 'shortResponse/ItemSelectionInput',
      controller: ['$scope', '$attrs', function($scope, $attrs) {
        $scope.answer = oppiaHtmlEscaper.escapedJsonToObj($attrs.answer);
      }]
    };
  }
]);

oppia.factory('itemSelectionInputRulesService', ['$filter', function($filter) {
  return {
    Equals: function(answer, inputs) {
      var normalizedAnswer = $filter('removeDuplicatesInArray')(answer);
      var normalizedInput = $filter('removeDuplicatesInArray')(inputs.x);
      return normalizedAnswer.length == normalizedInput.length &&
          normalizedAnswer.every(function(val) {
        return normalizedInput.indexOf(val) != -1;
      });
    },
    ContainsAtLeastOneOf: function(answer, inputs) {
      var normalizedAnswer = $filter('removeDuplicatesInArray')(answer);
      var normalizedInput = $filter('removeDuplicatesInArray')(inputs.x);
      return normalizedAnswer.some(function(val) {
        return normalizedInput.indexOf(val) != -1;
      });
    },
    // TODO(wxy): migrate the name of this rule to OmitsAtLeastOneOf, keeping in
    // sync with the backend migration of the same rule.
    DoesNotContainAtLeastOneOf: function(answer, inputs) {
      var normalizedAnswer = $filter('removeDuplicatesInArray')(answer);
      var normalizedInput = $filter('removeDuplicatesInArray')(inputs.x);
      return normalizedInput.some(function(val) {
        return normalizedAnswer.indexOf(val) == -1;
      });
    }
  };
}]);<|MERGE_RESOLUTION|>--- conflicted
+++ resolved
@@ -74,11 +74,7 @@
             }
           );
 
-<<<<<<< HEAD
-          $scope.$parent.$parent.submitAnswer(answers);
-=======
           $scope.$parent.submitAnswer(answers, itemSelectionInputRulesService);
->>>>>>> 1851f414
         };
       }]
     };
