--- conflicted
+++ resolved
@@ -79,60 +79,6 @@
     return test_can_play
 
 
-<<<<<<< HEAD
-def classify_string_classifier_rule(state, normalized_answer):
-    """Run the classifier if no prediction has been made yet. Currently this
-    is behind a development flag.
-    """
-    best_matched_answer_group = None
-    best_matched_answer_group_index = len(state.interaction.answer_groups)
-    best_matched_rule_spec_index = None
-
-    sc = classifier_services.StringClassifier()
-    training_examples = [
-        [doc, []] for doc in state.interaction.confirmed_unclassified_answers]
-    for (answer_group_index, answer_group) in enumerate(
-            state.interaction.answer_groups):
-        classifier_rule_spec_index = answer_group.get_classifier_rule_index()
-        if classifier_rule_spec_index is not None:
-            classifier_rule_spec = answer_group.rule_specs[
-                classifier_rule_spec_index]
-        else:
-            classifier_rule_spec = None
-        if classifier_rule_spec is not None:
-            training_examples.extend([
-                [doc, [str(answer_group_index)]]
-                for doc in classifier_rule_spec.inputs['training_data']])
-    if len(training_examples) > 0:
-        sc.load_examples(training_examples)
-        doc_ids = sc.add_docs_for_predicting([normalized_answer])
-        predicted_label = sc.predict_label_for_doc(doc_ids[0])
-        if (predicted_label !=
-                classifier_services.StringClassifier.DEFAULT_LABEL):
-            predicted_answer_group_index = int(predicted_label)
-            predicted_answer_group = state.interaction.answer_groups[
-                predicted_answer_group_index]
-            for rule_spec in predicted_answer_group.rule_specs:
-                if rule_spec.rule_type == exp_domain.CLASSIFIER_RULESPEC_STR:
-                    best_matched_rule_spec_index = classifier_rule_spec_index
-                    break
-            best_matched_answer_group = predicted_answer_group
-            best_matched_answer_group_index = predicted_answer_group_index
-            return {
-                'outcome': best_matched_answer_group.outcome.to_dict(),
-                'answer_group_index': best_matched_answer_group_index,
-                'rule_spec_index': best_matched_rule_spec_index,
-                'classification_categorization': (
-                    exp_domain.STATISTICAL_CLASSIFICATION),
-            }
-        else:
-            return None
-
-    return None
-
-
-=======
->>>>>>> 417a00d1
 def _get_exploration_player_data(
         exploration_id, version, collection_id, can_edit):
     try:
@@ -195,61 +141,6 @@
     }
 
 
-<<<<<<< HEAD
-def classify(state, answer):
-    """Classify the answer using the string classifier.
-
-    This should only be called if the string classifier functionality is
-    enabled, and the interaction is trainable.
-
-    Normalize the answer and classifies the answer if the interaction has a
-    classifier associated with it. Otherwise, classifies the answer to the
-    default outcome.
-
-    Returns a dict with the following keys:
-        'outcome': A dict representing the outcome of the answer group matched.
-        'answer_group_index': An index into the answer groups list indicating
-            which one was selected as the group which this answer belongs to.
-            This is equal to the number of answer groups if the default outcome
-            was matched.
-        'rule_spec_index': An index into the rule specs list of the matched
-            answer group which was selected that indicates which rule spec was
-            matched. This is equal to 0 if the default outcome is selected.
-    When the default rule is matched, outcome is the default_outcome of the
-    state's interaction.
-    """
-    assert feconf.ENABLE_STRING_CLASSIFIER
-
-    interaction_instance = interaction_registry.Registry.get_interaction_by_id(
-        state.interaction.id)
-    normalized_answer = interaction_instance.normalize_answer(answer)
-    response = None
-
-    if interaction_instance.is_string_classifier_trainable:
-        response = classify_string_classifier_rule(state, normalized_answer)
-    else:
-        raise Exception('No classifier found for interaction.')
-
-    if response is not None:
-        return response
-    elif state.interaction.default_outcome is not None:
-        return {
-            'outcome': state.interaction.default_outcome.to_dict(),
-            'answer_group_index': len(state.interaction.answer_groups),
-            'classification_certainty': 0.0,
-            'rule_spec_index': 0,
-            'classification_categorization': (
-                exp_domain.DEFAULT_OUTCOME_CLASSIFICATION),
-        }
-
-    raise Exception(
-        'Something has seriously gone wrong with the exploration. Oppia does '
-        'not know what to do with this answer. Please contact the '
-        'exploration owner.')
-
-
-=======
->>>>>>> 417a00d1
 class ExplorationPageEmbed(base.BaseHandler):
     """Page describing a single embedded exploration."""
 
