--- conflicted
+++ resolved
@@ -989,11 +989,11 @@
   min-width: 300px !important;
 }
 
-<<<<<<< HEAD
 /* Hide the search icon in the rule destination dropdown. */
 .oppia-rule-dest-select2 .select2-search input {
   background: none;
-=======
+}
+
 .oppia-dashboard-row {
   cursor: pointer;
 }
@@ -1007,5 +1007,4 @@
 }
 .oppia-dashboard-row-recent:hover {
   background: #ffe279;
->>>>>>> a74d4ae8
 }