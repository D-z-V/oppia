{% extends "base.html" %}

<!-- Gallery page is a special case: we switch the main and sub titles -->
{% block maintitle %}
  Gallery
{% endblock maintitle %}

{% block subtitle %}
  Oppia
{% endblock subtitle %}

{% block navbar_breadcrumb %}
{% endblock navbar_breadcrumb %}

{% block local_top_nav_options %}
  <div ng-controller="SearchBar">
    <div class="pull-right oppia-navbar-button-container">
      <!-- NOTE: If you change the links here, please make the corresponding change in the 'no results' message. -->
      {% if not has_fully_registered %}
        <!-- User must complete the registration process. -->
        <a class="btn oppia-navbar-add-exploration-button protractor-test-create-exploration oppia-transition-200"
<<<<<<< HEAD
           href="{{gallery_login_redirect_url}}">
          <span>Create</span>
=======
           href ng-click="onRedirectToLogin('{{gallery_login_redirect_url}}')">
          <span class="oppia-navbar-add-exploration-button-plus">+</span>
          <span>Create Exploration</span>
>>>>>>> 702c19a7
        </a>
      {% else %}
        <a class="btn oppia-navbar-add-exploration-button protractor-test-create-exploration oppia-transition-200"
           ng-click="showCreateExplorationModal()">
          <span>Create</span>
        </a>
        {% if allow_yaml_file_upload %}
          <a class="btn oppia-navbar-add-exploration-button oppia-transition-200"
             ng-click="showUploadExplorationModal()">
            <span>Upload</span>
          </a>
        {% endif %}
      {% endif %}
    </div>

    <form class="navbar-form navbar-left oppia-splash-search-form" role="search">
      <div class="form-group">
        <div class="input-group" style="max-width: 300px; width: 300px;">
          <div class="input-group-addon oppia-splash-search-icon">
            <span class="glyphicon"
                  ng-class="{'glyphicon-search': !searchIsLoading,
                             'glyphicon-refresh oppia-animate-spin': searchIsLoading}">
            </span>
          </div>
          <input type="text" class="form-control oppia-splash-search-input oppia-splash-search-text-input" placeholder="What would you like to learn?" ng-model="searchQuery" ng-keyup="onSearchQueryChange($event)">
        </div>
      </div>
    </form>

    <div dropdown class="dropdown navbar-left oppia-navbar-button-container oppia-gallery-category-selector protractor-test-gallery-category-selector">
      <button dropdown-toggle type="button" class="btn dropdown-toggle oppia-splash-search-input ng-cloak"
              title="<[selectionDetails.categories.description]>" style="max-width: 130px;">
        <[selectionDetails.categories.summary | truncate:14 ]>
        <span class="caret"></span>
      </button>
      <!-- The $event.stopPropagation() prevents the dropdown from closing after an option is selected. -->
      <ul class="dropdown-menu" role="menu" style="max-height: 400px; overflow: auto;" ng-click="$event.stopPropagation()">
        <li ng-repeat="item in selectionDetails.categories.masterList track by $index"
            class="protractor-test-selected"
            ng-if="selectionDetails.categories.selections[item.id]">
          <a href ng-click="toggleSelection('categories', item.id)">
            <[item.text]>
            <span ng-if="selectionDetails.categories.selections[item.id]" class="glyphicon glyphicon-ok pull-right"></span>
          </a>
        </li>
        <hr ng-if="selectionDetails.categories.numSelections > 0" style="margin: 2px;">
        <li ng-repeat="item in selectionDetails.categories.masterList track by $index"
            class="protractor-test-deselected"
            ng-if="!selectionDetails.categories.selections[item.id]">
          <a href ng-click="toggleSelection('categories', item.id)">
            <[item.text]>
            <span ng-if="selectionDetails.categories.selections[item.id]" class="glyphicon glyphicon-ok pull-right"></span>
          </a>
        </li>
      </ul>
    </div>

    <div dropdown class="dropdown navbar-left oppia-navbar-button-container oppia-gallery-language-selector protractor-test-gallery-language-selector">
      <button dropdown-toggle type="button" class="btn dropdown-toggle oppia-splash-search-input ng-cloak"
              style="border-bottom-right-radius: 4px; border-top-right-radius: 4px; max-width: 130px;"
              title="<[selectionDetails.languageCodes.description]>">
        <[selectionDetails.languageCodes.summary | truncate:14 ]>
        <span class="caret"></span>
      </button>
      <!-- The $event.stopPropagation() prevents the dropdown from closing after an option is selected. -->
      <ul class="dropdown-menu" role="menu" style="max-height: 400px; overflow: auto;" ng-click="$event.stopPropagation()">
        <li ng-repeat="item in selectionDetails.languageCodes.masterList track by $index"
            class="protractor-test-selected"
            ng-if="selectionDetails.languageCodes.selections[item.id]">
          <a href ng-click="toggleSelection('languageCodes', item.id)">
            <[item.text]>
            <span ng-if="selectionDetails.languageCodes.selections[item.id]" class="glyphicon glyphicon-ok pull-right"></span>
          </a>
        </li>
        <hr ng-if="selectionDetails.languageCodes.numSelections > 0" style="margin: 2px;">
        <li ng-repeat="item in selectionDetails.languageCodes.masterList track by $index"
            class="protractor-test-deselected"
            ng-if="!selectionDetails.languageCodes.selections[item.id]">
          <a href ng-click="toggleSelection('languageCodes', item.id)">
            <[item.text]>
            <span ng-if="selectionDetails.languageCodes.selections[item.id]" class="glyphicon glyphicon-ok pull-right"></span>
          </a>
        </li>
      </ul>
    </div>
  </div>
{% endblock %}

{% block header_js %}
  {{ super() }}
  <script type="text/javascript">
    GLOBALS.LANGUAGE_CODES_AND_NAMES = JSON.parse(
      '{{LANGUAGE_CODES_AND_NAMES|js_string}}');
    GLOBALS.CAROUSEL_SLIDES_CONFIG = JSON.parse('{{CAROUSEL_SLIDES_CONFIG|js_string}}');
  </script>

  <style>
    html, body {
      background-color: #eee;
    }
  </style>
{% endblock header_js %}

{% block content %}
  <div ng-controller="Gallery" class="oppia-gallery-container">
    <div ng-if="inSplashMode" class="oppia-gallery-banner-container">
      <div class="oppia-gallery-banner-content">
        Hi, I&rsquo;m Oppia
      </div>
      <carousel interval="CAROUSEL_INTERVAL">
        <slide ng-repeat="slide in CAROUSEL_SLIDES track by $index" active="slide.active">
          <div class="oppia-gallery-banner" style="background-image: url(/images/splash/<[slide.image_filename]>);">
            <div class="oppia-gallery-banner-tagline">
              Your personal tutor for
              <a ng-href="/explore/<[slide.exploration_id]>" class="oppia-gallery-banner-link">
                <[slide.topic]>
              </a>
            </div>
          </div>
        </slide>
      </carousel>
    </div>

    <div style="position: relative; z-index: 3;">
      <div ng-if="inSplashMode" class="oppia-gallery-interstitial">
        <span>
          Oppia.org is a community for learning.
          <div style="display: inline-block;">
            <a href="/about">Find out more.</a>
          </div>
        </span>
      </div>

      <div class="oppia-gallery-tiles-area" ng-if="inSplashMode">
        <div class="oppia-gallery-tiles-container">
          <div class="oppia-gallery-group" ng-repeat="galleryGroup in galleryGroups track by $index">
            <!-- TODO(sll): Add card at end of the row that, when clicked, does showFullGalleryGroup(galleryGroup)" -->
            <div>
              <h2 class="oppia-gallery-group-header">
                <a ng-click="showFullGalleryGroup(galleryGroup)">
                  <[galleryGroup.header]>
                </a>
              </h2>
            </div>
            <md-button class="md-no-ink oppia-gallery-scroll-btn" ng-click="scroll($index, true)" style="cursor: pointer"
                       ng-hide="leftmostCardIndices[$index] == 0">
              <i class="material-icons">keyboard_arrow_left</i>
            </md-button>
            <div class="oppia-gallery-scroll-btn" ng-show="leftmostCardIndices[$index] == 0"></div>
            <div class="oppia-gallery-tiles-carousel" ng-swipe-right="scroll($index, true)" ng-swipe-left="scroll($index, false)">
              <div class="oppia-gallery-tiles-carousel-overlay-left"></div>
              <div class="oppia-gallery-tiles">
                <exploration-summary-tile ng-repeat="tile in galleryGroup.activity_summary_dicts"
                                          exploration-id="tile.id"
                                          exploration-title="tile.title"
                                          last-updated-msec="tile.last_updated_msec"
                                          objective="tile.objective"
                                          category="tile.category"
                                          ratings="tile.ratings"
                                          thumbnail-icon-url="tile.thumbnail_icon_url"
                                          thumbnail-bg-color="tile.thumbnail_bg_color">
                </exploration-summary-tile>
              </div>
              <div class="oppia-gallery-tiles-carousel-overlay-right"></div>
            </div>
            <md-button class="md-no-ink oppia-gallery-scroll-btn" ng-click="scroll($index, false)" style="cursor: pointer"
                       ng-hide="(galleryGroup.activity_summary_dicts.length - tileDisplayCount) <= leftmostCardIndices[$index]">
              <i class="material-icons">keyboard_arrow_right</i>
            </md-button>
            <div class="oppia-gallery-scroll-btn" ng-show="(galleryGroup.activity_summary_dicts.length - tileDisplayCount) <= leftmostCardIndices[$index]"></div>
          </div>
        </div>
      </div>

      <div class="oppia-gallery-tiles-area" ng-if="!inSplashMode">
        <div class="oppia-gallery-tiles-container">
          <div ng-if="allExplorationsInOrder.length === 0" class="oppia-gallery-tiles-introduction">
            <div class="oppia-gallery-no-match">
              <img src="/images/general/no_explorations_found.png" alt="No explorations found">
              <p style="text-align: center;">
                Oops, it looks like your search didn't match any explorations.<br><br>
                <!-- NOTE: If you change the links here, please make the corresponding change for the 'Create New Exploration' button. -->
                {% if not has_fully_registered %}
                  Would you like to <a href ng-click="onRedirectToLogin('{{gallery_login_redirect_url}}')">create one</a>?
                {% else %}
                  Would you like to <a ng-click="showCreateExplorationModal()">create one</a>?
                {% endif %}
              </p>
            </div>
          </div>

          <div infinite-scroll="showMoreExplorations()" infinite-scroll-distance="1"
               infinite-scroll-disabled="finishedLoadingPage || pageLoaderIsBusy">
            <exploration-summary-tile ng-repeat="exp in allExplorationsInOrder track by $index"
                                      exploration-id="exp.id"
                                      exploration-title="exp.title"
                                      last-updated-msec="exp.last_updated_msec"
                                      objective="exp.objective"
                                      category="exp.category"
                                      ratings="exp.ratings"
                                      thumbnail-icon-url="exp.thumbnail_icon_url"
                                      thumbnail-bg-color="exp.thumbnail_bg_color"
                                      num-views="exp.num_views"
<<<<<<< HEAD
                                      class="protractor-test-gallery-tile">
=======
                                      contributors-summary="exp.human_readable_contributors_summary"
                                      class="protractor-test-gallery-tile"
                                      style="display: inline-block;">
>>>>>>> 702c19a7
            </exploration-summary-tile>
          </div>
        </div>
      </div>
      <div class="oppia-gallery-loading-results-message" ng-if="pageLoaderIsBusy">
        Loading more results
        <loading-dots></loading-dots>
      </div>
    </div>
  </div>

  {% include 'components/exploration_creation_button_modal.html' %}
  {% include 'components/profile_link_image_directive.html' %}
{% endblock %}

{% block footer_js %}
  {{ super() }}
  <script>
    {{ include_js_file('components/ExplorationCreationButtonService.js') }}
    {{ include_js_file('components/ProfileLinkImageDirective.js') }}
    {{ include_js_file('galleries/Gallery.js') }}
  </script>
{% endblock footer_js %}<|MERGE_RESOLUTION|>--- conflicted
+++ resolved
@@ -19,14 +19,9 @@
       {% if not has_fully_registered %}
         <!-- User must complete the registration process. -->
         <a class="btn oppia-navbar-add-exploration-button protractor-test-create-exploration oppia-transition-200"
-<<<<<<< HEAD
-           href="{{gallery_login_redirect_url}}">
-          <span>Create</span>
-=======
            href ng-click="onRedirectToLogin('{{gallery_login_redirect_url}}')">
           <span class="oppia-navbar-add-exploration-button-plus">+</span>
           <span>Create Exploration</span>
->>>>>>> 702c19a7
         </a>
       {% else %}
         <a class="btn oppia-navbar-add-exploration-button protractor-test-create-exploration oppia-transition-200"
@@ -230,13 +225,9 @@
                                       thumbnail-icon-url="exp.thumbnail_icon_url"
                                       thumbnail-bg-color="exp.thumbnail_bg_color"
                                       num-views="exp.num_views"
-<<<<<<< HEAD
-                                      class="protractor-test-gallery-tile">
-=======
                                       contributors-summary="exp.human_readable_contributors_summary"
                                       class="protractor-test-gallery-tile"
                                       style="display: inline-block;">
->>>>>>> 702c19a7
             </exploration-summary-tile>
           </div>
         </div>
