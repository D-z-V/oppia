--- conflicted
+++ resolved
@@ -3,7 +3,6 @@
 elements to render properly in Firefox, there cannot be multiple defs
 with the same id on the page. -->
 
-<<<<<<< HEAD
 <style>
   .oppia-graph-viz .pannable-rect {
     cursor: move;
@@ -55,8 +54,8 @@
     stroke: black;
     stroke-width: 0.5;
   }
-  
-  state-graph-viz .oppia-graph-resize-button {
+
+  .oppia-state-graph-container .oppia-graph-resize-button {
     border: 0;
     padding: 9px 10px 6px 10px;
     position: absolute;
@@ -64,68 +63,6 @@
     top: 2px;
   }
 </style>
-=======
-  <style>
-    .oppia-graph-viz .pannable-rect {
-      cursor: move;
-      fill: none;
-      fill-opacity: 0;
-      pointer-events: all;
-    }
-    .oppia-graph-viz path.link {
-      fill: none;
-      stroke: rgb(179, 179, 179);
-      stroke-width: 3px;
-    }
-    .oppia-graph-viz text {
-      font: 12px sans-serif;
-      pointer-events: none;
-    }
-    .oppia-graph-viz text.shadow {
-      stroke: #fff;
-      stroke-width: 3px;
-      stroke-opacity: .8;
-    }
-    .oppia-graph-viz .node rect {
-      fill: #fff;
-      pointer-events: all;
-      stroke: rgb(0, 0, 0);
-      -moz-transition: all 0.15s;
-      -webkit-transition: all 0.15s;
-      -o-transition: all 0.15s;
-      transition: all 0.15s;
-    }
-    .oppia-graph-viz .node rect.terminal-node {
-      fill: green; /* terminal nodes are green to signify them */
-    }
-    .oppia-graph-viz .node rect.bad-node {
-      fill: #F35F55;
-    }
-    .oppia-graph-viz .node rect.current-node:hover,
-    .oppia-graph-viz .node rect.init-node:hover,
-    .oppia-graph-viz .node rect.terminal-node:hover,
-    .oppia-graph-viz .node rect.bad-node:hover,
-    .oppia-graph-viz .node rect.normal-node:hover {
-      fill: #C8C4C4;
-    }
-    .oppia-graph-viz .clickable {
-      cursor: pointer;
-    }
-    .oppia-graph-viz .legend-bar {
-      fill: url('#nodegradient');
-      stroke: black;
-      stroke-width: 0.5;
-    }
-
-    .oppia-state-graph-container .oppia-graph-resize-button {
-      border: 0;
-      padding: 9px 10px 6px 10px;
-      position: absolute;
-      right: 2px;
-      top: 2px;
-    }
-  </style>
->>>>>>> e3cbb3ae
 
 <div style="height: <[getGraphHeightInPixels()]>px;" ng-show="graphLoaded">
   <button ng-if="!!onMaximizeFunction" ng-click="onMaximizeFunction()"
