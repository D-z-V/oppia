--- conflicted
+++ resolved
@@ -22,13 +22,9 @@
   var elt, scope, $httpBackend, compiledElem, ctrlScope;
 
   beforeEach(module('directiveTemplates'));
-<<<<<<< HEAD
   beforeEach(module('oppia', GLOBALS.OVERWRITE_TRANSLATOR_PROVIDER));
-  beforeEach(inject(function($rootScope, $compile, _$httpBackend_, _$templateCache_) {
-=======
   beforeEach(inject(function(
       $rootScope, $compile, _$httpBackend_, $templateCache) {
->>>>>>> 019d99ab
     $httpBackend = _$httpBackend_;
 
     var templatesHtml = $templateCache.get(
@@ -93,13 +89,9 @@
   var elt, scope, $httpBackend, ctrlScope;
 
   beforeEach(module('directiveTemplates'));
-<<<<<<< HEAD
   beforeEach(module('oppia', GLOBALS.OVERWRITE_TRANSLATOR_PROVIDER));
-  beforeEach(inject(function($rootScope, $compile, _$httpBackend_, _$templateCache_) {
-=======
   beforeEach(inject(function(
       $rootScope, $compile, _$httpBackend_, $templateCache) {
->>>>>>> 019d99ab
     $httpBackend = _$httpBackend_;
 
     var templatesHtml = $templateCache.get(
